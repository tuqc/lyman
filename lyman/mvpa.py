from __future__ import division
import os
import os.path as op
from glob import glob
import hashlib
import re

import numpy as np
import scipy as sp
from scipy import stats
import pandas as pd
import nibabel as nib
import nipy.modalities.fmri.hemodynamic_models as hrf

from sklearn.cross_validation import (cross_val_score,
                                      LeaveOneOut, LeaveOneLabelOut)

import moss
from lyman import gather_project_info, gather_experiment_info


def iterated_deconvolution(data, evs, tr=2, hpf_cutoff=128, filter_data=True,
                           copy_data=False, split_confounds=True,
                           hrf_model="canonical", fir_bins=12):
    """Deconvolve stimulus events from an ROI data matrix.

    Parameters
    ----------
    data : ntp x n_feat
        array of fMRI data from an ROI
    evs : sequence of n x 3 arrays
        list of (onset, duration, amplitude) event specifications
    tr : int
        time resolution in seconds
    hpf_cutoff : float or None
        filter cutoff in seconds or None to skip filter
    filter_data : bool
        if False data is assumed to have been filtered
    copy_data : if False data is filtered in place
    split_confounds : boolean
        if true, confound regressors are separated by event type
    hrf_model : string
        nipy hrf_model specification name
    fir_bins : none or int
        number of bins if hrf_model is "fir"

    Returns
    -------
    coef_array : n_ev x n_feat array
        array of deconvolved parameter estimates

    """
    # Possibly filter the data
    ntp = data.shape[0]
    if hpf_cutoff is not None:
        F = moss.fsl_highpass_matrix(ntp, hpf_cutoff, tr)
        if filter_data:
            if copy_data:
                data = data.copy()
            data[:] = np.dot(F, data)
    # Demean by feature
    data -= data.mean(axis=0)

    # Devoncolve the parameter estimate for each event
    coef_list = []
    for X_i in event_designs(evs, ntp, tr, split_confounds,
                             hrf_model, fir_bins):
        # Filter each design matrix
        if hpf_cutoff is not None:
            X_i = np.dot(F, X_i)
        X_i -= X_i.mean(axis=0)
        # Fit an OLS model
        beta_i, _, _, _ = np.linalg.lstsq(X_i, data)
        # Select the relevant betas
        if hrf_model == "fir":
            coef_list.append(np.hstack(beta_i[:fir_bins]))
        else:
            coef_list.append(beta_i[0])

    return np.vstack(coef_list)


def event_designs(evs, ntp, tr=2, split_confounds=True,
                  hrf_model="canonical", fir_bins=12):
    """Generator function to return event-wise design matrices.

    Parameters
    ----------
    evs : sequence of n x 3 arrays
        list of (onset, duration, amplitude) event secifications
    ntp : int
        total number of timepoints in experiment
    tr : int
        time resolution in seconds
    split_confounds : boolean
        if true, confound regressors are separated by event type
    hrf_model : string
        nipy hrf_model specification name
    fir_bins : none or int
        number of bins if hrf_model is "fir"

    Yields
    ------
    design_mat : ntp x (2 or n event + 1) array
        yields a design matrix to deconvolve each event
        with the event of interest as the first column

    """
    n_cond = len(evs)
    master_sched = moss.make_master_schedule(evs)

    # Create a vector of frame onset times
    frametimes = np.linspace(0, ntp * tr - tr, ntp)

    # Set up FIR bins, maybe
    if hrf_model == "fir":
        fir_delays = np.linspace(0, tr * (fir_bins - 1), fir_bins)
    else:
        fir_delays = None

    # Generator loop
    for ii, row in enumerate(master_sched):
        # Unpack the schedule row
        time, dur, amp, ev_id, stim_idx = row

        # Generate the regressor for the event of interest
        ev_interest = np.atleast_2d(row[:3]).T
        design_mat, _ = hrf.compute_regressor(ev_interest,
                                              hrf_model,
                                              frametimes,
                                              fir_delays=fir_delays)

        # Build the confound regressors
        if split_confounds:
            # Possibly one for each event type
            for cond in range(n_cond):
                cond_idx = master_sched[:, 3] == cond
                conf_sched = master_sched[cond_idx]
                if cond == ev_id:
                    conf_sched = np.delete(conf_sched, stim_idx, 0)
                conf_reg, _ = hrf.compute_regressor(conf_sched[:, :3].T,
                                                    hrf_model,
                                                    frametimes,
                                                    fir_delays=fir_delays)
                design_mat = np.column_stack((design_mat, conf_reg))
        else:
            # Or a single confound regressor
            conf_sched = np.delete(master_sched, ii, 0)
            conf_reg, _ = hrf.compute_regressor(conf_sched[:, :3].T,
                                                hrf_model,
                                                frametimes,
                                                fir_delays=fir_delays)
            design_mat = np.column_stack((design_mat, conf_reg))

        yield design_mat


<<<<<<< HEAD
def extract_dataset(sched, timeseries, mask, tr=2, frames=None,
                    upsample=None, event_names=None):
=======
def extract_run(evs, timeseries, mask, tr=2, frames=None,
                upsample=None):
>>>>>>> 57e35a5c
    """Extract model and targets for single run of fMRI data.

    Parameters
    ----------
    sched : event sequence DataFrame
        must contain `condition` and `onsets` columns
    timeseries : 4D numpy array
        BOLD data
    mask : 3D boolean array
        ROI mask
    tr : int
        acquistion TR (in seconds)
    frames : sequence of ints, optional
        extract frames relative to event onsets or at onsets if None
    upsample : int
        upsample the raw timeseries by this factor using cubic spline
        interpolation
    event_names : list of strings
        list of condition names to use, otherwise uses sorted unique
        values in sched.condition

    Returns
    -------
    X : (n_frame) x n_samp x n_feat array
        model matrix (zscored by feature)
        if n_frame is 1, matrix is 2D
    y : n_ev vector
        target vector

    """
    # Set up the extraction frames
    if frames is None:
        frames = [0]
    elif not hasattr(frames, "__len__"):
        frames = [frames]
    frames = np.asarray(frames)

    if upsample is not None:
        n_frames = len(frames) * upsample
        frames = np.linspace(frames.min() * upsample,
                             (frames.max() + 1) * upsample,
                             n_frames + 1)[:-1]

    # Double check mask datatype
    if not mask.dtype == np.bool:
        raise ValueError("Mask must be boolean array")

    # Initialize the outputs
    X = np.zeros((len(frames), sched.shape[0], mask.sum()))
    if event_names is None:
        event_names = sorted(sched.condition.unique())
    else:
        event_names = list(event_names)
    y = sched.condition.map(lambda x: event_names.index(x))

    # Extract the ROI into a 2D n_tr x n_feat
    roi_data = timeseries[mask].T

    # Possibly upsample the raw data
    if upsample is None:
        upsample = 1
    else:
        time_points = len(roi_data)
        x = np.linspace(0, time_points - 1, time_points)
        xx = np.linspace(0, time_points - 1,
                         (time_points - 1) * upsample + 1)
        interpolator = sp.interpolate.interp1d(x, roi_data, "cubic", axis=0)
        roi_data = interpolator(xx)

    # Build the data array
    for i, frame in enumerate(frames):
        onsets = np.array(sched.onset / tr).astype(int) * upsample
        onsets += frame
        X[i, ...] = sp.stats.zscore(roi_data[onsets])

    return X.squeeze(), y


<<<<<<< HEAD
def fmri_dataset(subj, problem, roi_name, mask_name=None, frames=None,
                 collapse=None, confounds=None, upsample=None, exp_name=None,
                 event_names=None):
=======
def extract_subject(subj, problem, roi_name, mask_name=None, frames=None,
                    collapse=None, confounds=None, upsample=None,
                    exp_name=None):
>>>>>>> 57e35a5c
    """Build decoding dataset from predictable lyman outputs.

    This function will make use of the LYMAN_DIR environment variable
    to access information about where the relevant data live, so that
    must be set properly.

    This function caches its results and, on repeated calls,
    hashes the arguments and checks those against the hash value
    associated with the stored data. The hashing process considers
    the timestamp on the relevant data files, but not the data itself.

    Parameters
    ----------
    subj : string
        subject id
    problem : string
        problem name corresponding to set of event types
    roi_name : string
        ROI name associated with data
    mask_name : string, optional
        name of ROI mask that can be found in data hierachy,
        uses roi_name if absent
    frames : int or sequence of ints, optional
        extract frames relative to event onsets or at onsets if None
    collapse : int or slice
        if int, returns that element in first dimension
        if slice, take mean over the slice (both relative to
        frames, not to the actual onsets) otherwise return each frame
    confounds : string or list of strings
        column name(s) in schedule datafame to be regressed out of the
        data matrix during extraction
    upsample : int
        upsample the raw timeseries by this factor using cubic spline
        interpolation
    exp_name : string, optional
        lyman experiment name where timecourse data can be found
        in analysis hierarchy (uses default if None)
    event_names : list of strings
        list of condition names to use, otherwise uses sorted unique
        values in the condition field of the event schedule

    Returns
    -------
    data : dictionary
        dictionary with X, y, and runs entries, along with metadata

    """
    project = gather_project_info()
    if exp_name is None:
        exp_name = project["default_exp"]
    exp = gather_experiment_info(exp_name)

    if mask_name is None:
        mask_name = roi_name

    # Find the relevant disk location for the dataaset file
    ds_file = op.join(project["analysis_dir"],
                      exp_name, subj, "mvpa",
                      problem, roi_name, "dataset.npz")

    # Make sure the target location exists
    try:
        os.makedirs(op.dirname(ds_file))
    except OSError:
        pass

    # Get paths to the relevant files
    mask_file = op.join(project["data_dir"], subj, "masks",
                        "%s.nii.gz" % mask_name)
    problem_file = op.join(project["data_dir"], subj, "events",
                           "%s.csv" % problem)
    ts_dir = op.join(project["analysis_dir"], exp_name, subj,
                     "reg", "epi", "unsmoothed")
    n_runs = len(glob(op.join(ts_dir, "run_*")))
    ts_files = [op.join(ts_dir, "run_%d" % (r_i + 1),
                        "timeseries_xfm.nii.gz") for r_i in range(n_runs)]

    # Get the hash value for this dataset
    ds_hash = hashlib.sha1()
    ds_hash.update(mask_name)
    ds_hash.update(str(op.getmtime(mask_file)))
    ds_hash.update(str(op.getmtime(problem_file)))
    for ts_file in ts_files:
        ds_hash.update(str(op.getmtime(ts_file)))
    ds_hash.update(np.asarray(frames).data)
    ds_hash.update(str(confounds))
    ds_hash.update(str(upsample))
    ds_hash = ds_hash.hexdigest()

    # If the file exists and the hash matches, convert to a dict and return
    if op.exists(ds_file):
        ds_obj = np.load(ds_file)
        if ds_hash == str(ds_obj["hash"]):
            dataset = dict(ds_obj.items())
            for k, v in dataset.items():
                if v.dtype.kind == "S":
                    dataset[k] = str(v)
            # Possibly perform temporal compression
            _temporal_compression(collapse, dataset)
            return dataset

    # Othersies, initialize outputs
    X, y, runs = [], [], []

    # Load mask file
    mask_data = nib.load(mask_file).get_data().astype(bool)

    # Load the event information
    sched = pd.read_csv(problem_file)

    # Get a list of event names
    if event_names is None:
        event_names = sorted(sched.condition.unique())

    # Make each runs' dataset
    for r_i sched_r in sched.groupby("run"):
        ts_data = nib.load(ts_files[r_i]).get_data()

        # Use the basic extractor function
<<<<<<< HEAD
        X_i, y_i = extract_dataset(sched_r, ts_data,
                                   mask_data, exp["TR"],
                                   frames, upsample, event_names)
=======
        X_i, y_i = extract_run(evs, ts_data, mask_data,
                               exp["TR"], frames, upsample)
>>>>>>> 57e35a5c

        # Just add to list
        X.append(X_i)
        y.append(y_i)

    # Stick the list items together for final dataset
    if frames is not None and len(frames) > 1:
        X = np.concatenate(X, axis=1)
    else:
        X = np.concatenate(X, axis=0)
    y = np.concatenate(y)
    runs = sched.run

    # Regress the confound vector out from the data matrix
    if confounds is not None:
        X = np.atleast_3d(X)
        confounds = np.asarray(sched[confounds])
        confounds = stats.zscore(confounds.reshape(X.shape[1], -1))
        denom = confounds / np.dot(confounds.T, confounds)
        for X_i in X:
            X_i -= np.dot(X_i.T, confounds).T * denom
        X = X.squeeze()

    # Save to disk and return
    dataset = dict(X=X, y=y, runs=runs, roi_name=roi_name, subj=subj,
                   event_names=event_names, problem=problem, frames=frames,
                   confounds=confounds, upsample=upsample, hash=ds_hash)
    np.savez(ds_file, **dataset)

    # Possibly perform temporal compression
    _temporal_compression(collapse, dataset)

    return dataset


def _temporal_compression(collapse, dset):
    """Either select a single frame or take the mean over several frames."""
    if collapse is not None:
        if isinstance(collapse, int):
            dset["X"] = dset["X"][collapse]
        else:
            dset["X"] = dset["X"][collapse].mean(axis=0)
    dset["collapse"] = collapse


def extract_group(problem, roi_name, mask_name=None, frames=None,
                  collapse=None, confounds=None, upsample=None,
                  exp_name=None, event_names=None, subjects=None, dv=None):
    """Load datasets for a group of subjects, possibly in parallel.

    Parameters
    ----------
    problem : string
        problem name corresponding to set of event types
    roi_name : string
        ROI name associated with data
    mask_name : string, optional
        name of ROI mask that can be found in data hierachy,
        uses roi_name if absent
    frames : int or sequence
        frames relative to stimulus onsets in event file to extract
    collapse : int or slice
        if int, returns that element in first dimension
        if slice, take mean over the slice (both relative to
        frames, not to the actual onsets) otherwise return each frame
    confounds : sequence of arrays, optional
        list ofsubject-specific obs x n arrays of confounding variables
        to regress out of the data matrix during extraction
    upsample : int
        upsample the raw timeseries by this factor using cubic splines
    exp_name : string, optional
        lyman experiment name where timecourse data can be found
        in analysis hierarchy (uses default if None)
    event_names : list of strings
        list of condition names to use, otherwise uses sorted unique
        values in the condition field of the event schedule
    subjects : sequence of strings, optional
        sequence of subjects to return; if none reads subjects.txt file
        from lyman directory and uses all defined there
    dv : IPython cluster direct view, optional
        if provided, executes in parallel using the cluster

    Returns
    -------
    data : list of dicts
       list of mvpa dictionaries

    """
    if subjects is None:
        subj_file = op.join(os.environ["LYMAN_DIR"], "subjects.txt")
        subjects = np.loadtxt(subj_file, str)

    # Allow to run in serial or parallel
    if dv is None:
        import __builtin__
        map = __builtin__.map
    else:
        map = dv.map_sync

    # Set up lists for the map to work
    problem = [problem for _ in subjects]
    roi_name = [roi_name for _ in subjects]
    mask_name = [mask_name for _ in subjects]
    frames = [frames for _ in subjects]
    collapse = [collapse for _ in subjects]
    confounds = [confounds for _ in subjects]
    upsample = [upsample for _ in subjects]
    exp_name = [exp_name for _ in subjects]
    event_names = [event_names for _ in subjects]

    # Actually do the loading
<<<<<<< HEAD
    data = map(fmri_dataset, subjects, problem, roi_name, mask_name,
               frames, collapse, confounds, upsample, exp_name, event_names)
=======
    data = map(extract_subject, subjects, problem, roi_name, mask_name,
               frames, collapse, confounds, upsample, exp_name)
>>>>>>> 57e35a5c

    return data


def _results_fname(dataset, model, split_pred, exp_name, logits, shuffle):
    """Get a path to where files storing decoding results will live."""
    project = gather_project_info()
    if exp_name is None:
        exp_name = project["default_exp"]

    roi_name = dataset["roi_name"]
    collapse = dataset["collapse"]
    problem = dataset["problem"]
    subj = dataset["subj"]

    res_path = op.join(project["analysis_dir"],
                       exp_name, subj, "mvpa",
                       problem, roi_name)

    try:
        model_str = "_".join([i[0] for i in model.steps])
    except AttributeError:
        model_str = model.__class__.__name__

    collapse_str, split_str, logit_str, shuffle_str = "", "", "", ""
    if collapse is not None:
        if isinstance(collapse, slice):
            collapse_str = "%s-%s" % (collapse.start, collapse.stop)
        else:
            collapse_str = str(collapse)
    if split_pred is not None:
        split_str = "split"
        if hasattr(split_pred, "name"):
            if split_pred.name is None:
                split_str = split_pred.name
    if logits:
        logit_str = "logits"
    if shuffle:
        shuffle_str = "shuffle"

    res_fname = "_".join([model_str, collapse_str, split_str,
                          logit_str, shuffle_str])
    res_fname = re.sub("_{2,}", "_", res_fname)
    res_fname = res_fname.strip("_") + ".npz"
    res_fname = op.join(res_path, res_fname)

    return res_fname


def _hash_decoder(ds, model, split_pred=None, n_iter=None, random_seed=None):
    """Hash the inputs to a decoding analysis."""
    ds_hash = hashlib.sha1()
    try:
        ds_hash.update(ds["X"].data)
    except AttributeError:
        ds_hash.update(ds["X"].copy().data)
    ds_hash.update(ds["y"].data)
    ds_hash.update(ds["runs"])
    ds_hash.update(str(model))
    if split_pred is not None:
        ds_hash.update(np.array(split_pred).data)
    if n_iter is not None:
        ds_hash.update(str(n_iter))
    if random_seed is not None:
        ds_hash.update(str(random_seed))
    return ds_hash.hexdigest()


def _decode_subject(dataset, model, split_pred=None,
                    cv_method="run", n_jobs=1):
    """Internal decoding function to allow for simpler testing."""
    # TODO maybe move this to moss?

    # Get direct references to the data
    X = dataset["X"]
    y = dataset["y"]
    runs = dataset["runs"]

    # Set up the cross-validation
    indices = True if split_pred is None else False
    if cv_method == "run":
        cv = LeaveOneLabelOut(runs, indices=indices)
    elif cv_method == "sample":
        cv = LeaveOneOut(len(y), indices=indices)
    else:
        cv = cv_method

    if X.ndim < 3:
        X = [X]

    # Do the decoding
    scores = []
    for X_i in X:
        if split_pred is None:
            score = cross_val_score(model, X_i, y, cv=cv,
                                    n_jobs=n_jobs).mean()
            scores.append(score)
        else:
            n_bins = len(np.unique(split_pred))
            bin_scores = [[] for i in range(n_bins)]
            for train, test in cv:
                model.fit(X_i[train], y[train])
                for bin in range(n_bins):
                    idx = np.logical_and(test, split_pred == bin)
                    bin_score = model.score(X_i[idx], y[idx])
                    bin_scores[bin].append(bin_score)
            scores.append(np.mean(bin_scores, axis=1))
    scores = np.atleast_1d(np.squeeze(scores))
    return scores


def _decode_subject_logits(dataset, model, split_pred=None, cv_method="run"):
    """Internal function to return logit-transformed target probabilities."""
    # Get direct references to the data
    X = dataset["X"]
    y = dataset["y"]
    runs = dataset["runs"]

    # Set up the cross-validation
    if cv_method == "run":
        cv = LeaveOneLabelOut(runs, indices=False)
    elif cv_method == "sample":
        cv = LeaveOneOut(len(y), indices=False)
    else:
        cv = cv_method

    if split_pred is None:
        split_pred = np.zeros_like(y)

    if X.ndim < 3:
        X = [X]

    n_bins = len(np.unique(split_pred))
    logits = np.empty((len(X), len(y), n_bins)) * np.nan
    for i, X_i in enumerate(X):
        for train, test in cv:
            ps = model.fit(X_i[train], y[train]).predict_proba(X_i[test])
            for bin_j in range(n_bins):
                bin = split_pred == bin_j
                idx = np.logical_and(test, bin)
                bin_ps = ps[bin[test]]
                bin_logits = np.log(bin_ps) - np.log(1 - bin_ps)
                rows = np.arange(len(bin_logits))
                target_logits = bin_logits[rows, y[idx]]
                logits[i, idx, bin_j] = target_logits

    return logits.squeeze()


def decode_subject(dataset, model, split_pred=None, cv_method="run",
                   exp_name=None, logits=False, n_jobs=1):
    """Perform decoding on a single dataset.

    This function hashes the relevant inputs and uses that to store
    persistant data over multiple executions.

    Parameters
    ----------
    dataset : dict
        decoding dataset
    model : scikit-learn estimator
        model to decode with
    spit_pred : pandas series or array
        bin prediction accuracies by the index values in the array.
        n_jobs will have no effect when this is used
    cv_method : run | sample | cv arg for cross_val_score
        cross validate over runs, over samples (leave-one-out)
        or otherwise something that can be provided to the cv
        argument for sklearn.cross_val_score
    exp_name : string
        name of experiment, if not default
    logits : bool, optional
        return continuous target logit value for each observation
    n_jobs : int, optional
        number of jobs for sklean internal parallelization

    Return
    ------
    scores : array
        squeezed array of scores with (n_split, n_tp) dimensions

    """
    # Ensure some inputs
    if split_pred is not None:
        split_pred = np.asarray(split_pred)

    # Get a path to the results will live
    res_file = _results_fname(dataset, model, split_pred,
                              exp_name, logits, False)

    # Hash the inputs to the decoder
    decoder_hash = _hash_decoder(dataset, model, split_pred)

    # If the file exists and the hash matches, load and return
    if op.exists(res_file):
        res_obj = np.load(res_file)
        if decoder_hash == str(res_obj["hash"]):
            return res_obj["scores"]

    # Do the decoding with a private function so we can test it
    # without dealing with all the persistance stuff
    if logits:
        scores = _decode_subject_logits(dataset, model, split_pred, cv_method)
    else:
        scores = _decode_subject(dataset, model, split_pred, cv_method, n_jobs)

    # Save the scores to disk
    res_dict = dict(scores=scores, hash=decoder_hash)
    try:
        os.makedirs(op.dirname(res_file))
    except OSError:
        pass
    np.savez(res_file, **res_dict)

    return scores


def decode_group(datasets, model, split_pred=None, cv_method="run",
                 exp_name=None, logits=False, n_jobs=1, dv=None):
    """Perform decoding on a sequence of datasets.

    Parameters
    ----------
    datasets : sequence of dicts
        one dataset per subject
    model : scikit-learn estimator
        model to decode with
    spit_pred : series/array or sequence of seires/arrays, optional
        bin prediction accuracies by the index values in the array.
        can pass one array to use for all datasets, or a list
        of arrays with the same length as the dataset list.
        splits will form last axis of returned accuracy array.
        n_jobs will have no effect when this is used, but can
        still run in parallel over subjects using IPython.
    cv_method : run | sample | cv arg for cross_val_score
        cross validate over runs, over samples (leave-one-out)
        or otherwise something that can be provided to the cv
        argument for sklearn.cross_val_score
    exp_name : string
        name of experiment, if not default
    logits : bool, optional
        return continuous target logit value for each observation
    n_jobs : int, optional
        number of jobs for sklean internal parallelization
    dv : IPython cluster direct view, optional
        IPython cluster to decode in parallel

    Return
    ------
    all_scores : array
        array where first dimension is subjects and second
        dimension may be timepoints

    """
    if dv is None:
        import __builtin__
        map = __builtin__.map
    else:
        map = dv.map_sync

    # Set up the lists for the map
    model = [model for d in datasets]

    try:
        if len(np.array(cv_method)) != len(datasets):
            cv_method = [cv_method for _ in datasets]
    except TypeError:
        cv_method = [cv_method for _ in datasets]

    if split_pred is None or not np.iterable(split_pred[0]):
        split_pred = [split_pred for _ in datasets]

    exp_name = [exp_name for _ in datasets]
    logits = [logits for _ in datasets]
    n_jobs = [n_jobs for _ in datasets]

    # Do the decoding
    all_scores = map(decode_subject, datasets, model,
                     split_pred, cv_method, exp_name, logits, n_jobs)
    return np.array(all_scores)


def classifier_permutations(datasets, model, n_iter=1000, cv_method="run",
                            random_seed=None, exp_name=None, dv=None):
    """Do a randomization test on a set of classifiers with cached results.

    The randomizations can be distributed over an IPython cluster using
    the ``dv`` argument. Note that unlike the decode_group function,
    the parallelization occurs within, rather than over subjects.

    Parameters
    ----------
    datasets : list of dictionaries
        each item in the list is an mvpa dictionary
    n_iter : int
        number of permutation iterations
    cv_method : run | sample | cv arg for cross_val_score
        cross validate over runs, over samples (leave-one-out)
        or otherwise something that can be provided to the cv
        argument for sklearn.cross_val_score
    random_state : int
        seed for random state to obtain stable permutations
    exp_name : string
        experiment name if not default
    dv : IPython direct view
        view onto IPython cluster for parallel execution over iterations

    Returns
    -------
    group_scores : list of arrays
        permutation array for each item in datasets

    """
    group_scores = []
    for i_s, data in enumerate(datasets):

        # Get a path to the results will live
        res_file = _results_fname(data, model, None, None, exp_name, True)

        # Hash the inputs to the decoder
        decoder_hash = _hash_decoder(data, model, n_iter=n_iter,
                                     random_seed=random_seed)

        # If the file exists and the hash matches, load and return
        if op.exists(res_file):
            res_obj = np.load(res_file)
            if decoder_hash == str(res_obj["hash"]):
                group_scores.append(res_obj["scores"])
                continue

        # Otherwise, do the test for this dataset
        p_vals, scores = moss.randomize_classifier(data, model, n_iter,
                                                   cv_method, random_seed,
                                                   return_dist=True, dv=dv)

        # Save the scores to disk
        res_dict = dict(scores=scores, hash=decoder_hash)
        np.savez(res_file, **res_dict)

        group_scores.append(scores)

    return np.array(group_scores)<|MERGE_RESOLUTION|>--- conflicted
+++ resolved
@@ -155,13 +155,8 @@
         yield design_mat
 
 
-<<<<<<< HEAD
 def extract_dataset(sched, timeseries, mask, tr=2, frames=None,
                     upsample=None, event_names=None):
-=======
-def extract_run(evs, timeseries, mask, tr=2, frames=None,
-                upsample=None):
->>>>>>> 57e35a5c
     """Extract model and targets for single run of fMRI data.
 
     Parameters
@@ -240,15 +235,9 @@
     return X.squeeze(), y
 
 
-<<<<<<< HEAD
-def fmri_dataset(subj, problem, roi_name, mask_name=None, frames=None,
-                 collapse=None, confounds=None, upsample=None, exp_name=None,
-                 event_names=None):
-=======
 def extract_subject(subj, problem, roi_name, mask_name=None, frames=None,
                     collapse=None, confounds=None, upsample=None,
-                    exp_name=None):
->>>>>>> 57e35a5c
+                    exp_name=None, event_names=None):
     """Build decoding dataset from predictable lyman outputs.
 
     This function will make use of the LYMAN_DIR environment variable
@@ -368,14 +357,9 @@
         ts_data = nib.load(ts_files[r_i]).get_data()
 
         # Use the basic extractor function
-<<<<<<< HEAD
         X_i, y_i = extract_dataset(sched_r, ts_data,
                                    mask_data, exp["TR"],
                                    frames, upsample, event_names)
-=======
-        X_i, y_i = extract_run(evs, ts_data, mask_data,
-                               exp["TR"], frames, upsample)
->>>>>>> 57e35a5c
 
         # Just add to list
         X.append(X_i)
@@ -487,13 +471,8 @@
     event_names = [event_names for _ in subjects]
 
     # Actually do the loading
-<<<<<<< HEAD
-    data = map(fmri_dataset, subjects, problem, roi_name, mask_name,
+    data = map(extract_subject, subjects, problem, roi_name, mask_name,
                frames, collapse, confounds, upsample, exp_name, event_names)
-=======
-    data = map(extract_subject, subjects, problem, roi_name, mask_name,
-               frames, collapse, confounds, upsample, exp_name)
->>>>>>> 57e35a5c
 
     return data
 
